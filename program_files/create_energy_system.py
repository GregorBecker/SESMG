# -*- coding: utf-8 -*-
"""
    Functions for creating an oemof energy system.

    Christian Klemm - christian.klemm@fh-muenster.de
"""
import os
import pandas as pd
import logging


def import_scenario(filepath: str) -> dict:
    """
        Imports data from a spreadsheet scenario file.

        The excel sheet has to contain the following sheets:

            - energysystem
            - buses
            - transformers
            - sinks
            - sources
            - storages
            - powerlines
            - time_series

        :param filepath: path to excel scenario file
        :type filepath: str

        :raises FileNotFoundError: excel spreadsheet not found
        :raises ValueError: content of excel spreadsheet not
                            readable or empty

        :return: - **nd** (dict) - dictionary containing excel sheets

        Christian Klemm - christian.klemm@fh-muenster.de
    """
    from oemof.tools import logger
    # reads node data from Excel sheet
    if not filepath or not os.path.isfile(filepath):
        raise FileNotFoundError(
            'Excel data file {} not found.'.format(filepath))

    # creates nodes from excel sheet
    xls = pd.ExcelFile(filepath)
<<<<<<< HEAD
    if 'sources' in xls.sheet_names:
        # used for old scenarios and demo tool
        nd = {'buses': xls.parse('buses'),
              'energysystem': xls.parse('energysystem'),
              'demand': xls.parse('sinks'),
              'links': xls.parse('links'),
              'sources': xls.parse('sources'),
              'timeseries': xls.parse('time_series'),
              'transformers': xls.parse('transformers'),
              'storages': xls.parse('storages')
              # 'constraints': xls.parse('constraints')
              }
    else:
        sources = \
            pd.concat(pd.read_excel(filepath,
                                    sheet_name=['PV', 'ConcentratedSolar',
                                                'FlatPlate', 'Timeseries',
                                                'Wind', 'Commodity']),
                      ignore_index=True, sort=True)
        transformer = \
            pd.concat(pd.read_excel(filepath,
                                    sheet_name=['GenericTransformer',
                                                'GenericCHP',
                                                'HeatPump&Chiller',
                                                'AbsorptionChiller']),
                      ignore_index=True, sort=True)

        storages = \
            pd.concat(pd.read_excel(filepath,
                                    sheet_name=['GenericStorage',
                                                'StratifiedStorage']),
                      ignore_index=True, sort=True)

        nd = {'buses': xls.parse('buses'),
              'energysystem': xls.parse('energysystem'),
              'demand': xls.parse('sinks'),
              'links': xls.parse('links'),
              'sources': sources,
              'timeseries': xls.parse('time_series'),
              'transformers': transformer,
              'storages': storages
              #'constraints': xls.parse('constraints')
             }

=======
    nd = {'buses': xls.parse('buses'),
          'transformers': xls.parse('transformers'),
          'demand': xls.parse('sinks'),
          'storages': xls.parse('storages'),
          'links': xls.parse('links'),
          'timeseries': xls.parse('time_series'),
          'energysystem': xls.parse('energysystem'),
          'sources': xls.parse('sources')
          #'constraints': xls.parse('constraints')
         }
>>>>>>> 2e0b81c3
    # error message, if no nodes are provided
    if not nd:
        raise ValueError('No nodes data provided.')

    # returns logging info
    logging.info('Spreadsheet scenario successfully imported.')
    # returns nodes
    return nd


def define_energy_system(nodes_data: dict):
    """
        Creates an energy system.

        Creates an energy system with the parameters defined in the given
        .xlsx-file. The file has to contain a sheet called "energysystem",
        which has to be structured as follows:

        +-------------------+-------------------+-------------------+
        |start_date         |end_date           |temporal resolution|
        +-------------------+-------------------+-------------------+
        |YYYY-MM-DD hh:mm:ss|YYYY-MM-DD hh:mm:ss|h                  |
        +-------------------+-------------------+-------------------+

        :param nodes_data: dictionary containing data from excel scenario
                           file
        :type nodes_data: dict
        :return: - **esys** (oemof.Energysystem) - oemof energy system

        Christian Klemm - christian.klemm@fh-muenster.de
    """

    from oemof import solph
    # Importing energysystem parameters from the scenario
    ts = next(nodes_data['energysystem'].iterrows())[1]
    temp_resolution = ts['temporal resolution']
    start_date = ts['start date']
    end_date = ts['end date']

    # creates time index
    datetime_index = pd.date_range(start_date, end_date, freq=temp_resolution)

    # initialisation of the energy system
    esys = solph.EnergySystem(timeindex=datetime_index)

    # defines a time series
    nodes_data['timeseries'].set_index('timestamp', inplace=True)
    nodes_data['timeseries'].index = pd.to_datetime(
        nodes_data['timeseries'].index)

    # returns logging info
    logging.info(
        'Date time index successfully defined:\n start date:          '
        + str(start_date)
        + ',\n end date:            '
        + str(end_date)
        + ',\n temporal resolution: '
        + str(temp_resolution))

    # returns oemof energy system as result of this function
    return esys


def format_weather_dataset(filepath: str):
    """
        The feedinlib can only read .csv data sets, so the weather data
        from the .xlsx scenario file have to be converted into a .csv
        data set and saved

        :param filepath: path to excel file
        :type filepath: str

        Christian Klemm - christian.klemm@fh-muenster.de
    """

    # The feedinlib can only read .csv data sets, so the weather data
    # from the .xlsx scenario file have to be converted into a
    # .csv data set and saved
    read_file = pd.read_excel(filepath, sheet_name='weather data')
    read_file.to_csv(os.path.join(os.path.dirname(__file__))
                     + '/interim_data/weather_data.csv', index=None,
                     header=True)<|MERGE_RESOLUTION|>--- conflicted
+++ resolved
@@ -43,7 +43,6 @@
 
     # creates nodes from excel sheet
     xls = pd.ExcelFile(filepath)
-<<<<<<< HEAD
     if 'sources' in xls.sheet_names:
         # used for old scenarios and demo tool
         nd = {'buses': xls.parse('buses'),
@@ -88,18 +87,6 @@
               #'constraints': xls.parse('constraints')
              }
 
-=======
-    nd = {'buses': xls.parse('buses'),
-          'transformers': xls.parse('transformers'),
-          'demand': xls.parse('sinks'),
-          'storages': xls.parse('storages'),
-          'links': xls.parse('links'),
-          'timeseries': xls.parse('time_series'),
-          'energysystem': xls.parse('energysystem'),
-          'sources': xls.parse('sources')
-          #'constraints': xls.parse('constraints')
-         }
->>>>>>> 2e0b81c3
     # error message, if no nodes are provided
     if not nd:
         raise ValueError('No nodes data provided.')
