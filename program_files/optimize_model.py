# -*- coding: utf-8 -*-
from oemof import solph


def constraint_optimization_against_two_values(om: solph.Model,
                                               limit: int) -> solph.Model:
    """
        Function for optimization against two parameters
        (e.g. monetary, emissions)

        :param om: oemof solph model to which the constraints will be \
                   added
        :type om: oemof.solph.Model
        :param limit: maximum value for the second parameter for the \
                      whole energysystem
        :type limit: int
        :return: - **om** (oemof.solph.Model) - oemof solph Model within \
                                                the constraints
    """
    import pyomo.environ as po
    from oemof.solph.plumbing import sequence
    invest_flows = {}
    for (i, o) in om.flows:
        if hasattr(om.flows[i, o].investment, "periodical_constraint_costs"):
            invest_flows[(i, o)] = om.flows[i, o].investment

    limit_name = "invest_limit_" + "space"

    setattr(om, limit_name, po.Expression(
        expr=sum(om.InvestmentFlow.invest[inflow, outflow] *
                 getattr(invest_flows[inflow, outflow],
                         "periodical_constraint_costs")
                 for (inflow, outflow) in invest_flows
                 )))

    ############
    flows = {}
    for (i, o) in om.flows:
        if hasattr(om.flows[i, o], "emission_factor"):
            flows[(i, o)] = om.flows[i, o]

    limit_name1 = "integral_limit_" + "emission_factor"

    setattr(om, limit_name1, po.Expression(
        expr=sum(om.flow[inflow, outflow, t]
                 * om.timeincrement[t]
                 * sequence(getattr(flows[inflow, outflow],
                                    "emission_factor"))[t]
                 for (inflow, outflow) in flows
                 for t in om.TIMESTEPS)))

    setattr(om, limit_name + "_constraint", po.Constraint(
        expr=((getattr(om, limit_name) + getattr(om, limit_name1)) <= limit)))

    return om

<<<<<<< HEAD
def competition_constraint(om, nd, energy_system):
    """
        The outflow_competition method is used to optimise the sum of
        the outflows of two given components multiplied by two different
        factors (e.g. the space required for a kW) against a given limit.
        
        :param om: oemof solph model to which the constraints will be \
                   added
        :type om: oemof.solph.Model
        :param nd:  dictionary containing all excel sheets of the spread
                    sheet
        :type nd: dict
        :param energy_system: the oemof created energy_system containing
                              all created components
        :type energy_system: oemof.solph.energy_system
        :return: - **om** (oemof.solph.Model) - oemof solph Model within \
                                                the constraints
    """
    import pyomo.environ as po
    for k, j in nd['competition_constraint'].iterrows():
        limit_timerow = []
        flows = {}
        # Create a list in which the limit value for each time step of
        # the energy_system is defined, since the constraints are applied
        # to the flow, and here the system is to be dimensioned for the
        # time step with the maximum added space/energy requirement
        for t in om.TIMESTEPS:
            limit_timerow.append(j['limit'])
        # get the two outflows which are competitive
        for i, o in om.flows:
            if i == energy_system.groups[j['component 1']]:
                # first output flow of the component is used to set up
                # the competition
                if o == (list(energy_system.groups[j['component 1']].outputs)
                         [0]):
                    setattr(om.flows[i, o], "competition_factor", j['factor 1'])
                    flows[(i, o)] = om.flows[i, o]
            elif i == energy_system.groups[j['component 2']]:
                setattr(om.flows[i, o], "competition_factor", j['factor 2'])
                flows[(i, o)] = om.flows[i, o]
                
        # rule which is used for the constraint
        # rule : (outflow(comp1) * factor1 + outflow(comp2) * factor2) <= limit
        
        def competition_rule(om, t):
            competition_flow = \
                sum(om.flow[i, o, t] * om.flows[i, o].competition_factor *
                    om.timeincrement[t] for (i, o) in flows)
            limit = limit_timerow[t]
            return (limit >= competition_flow)

        setattr(om, j['component 1'] + '_' + j['component 2']
                + "competition_constraint",
                po.Constraint(om.TIMESTEPS, expr=competition_rule))
    
    return om


def least_cost_model(energy_system, num_threads, nodes_data, busd):
=======

def least_cost_model(energy_system: solph.EnergySystem, num_threads: int,
                     nodes_data: dict, busd: dict) -> solph.Model:
>>>>>>> aa2e17cc
    """
        Solves a given energy system model.
        Solves a given energy system for least costs and returns the
        optimized energy system.

        :param energy_system: energy system consisting a number of \
            components
        :type energy_system: oemof.solph.Energysystem
        :param num_threads: number of threads the solver is allowed to use
        :type num_threads: int
        :param nodes_data: dictionary containing all components \
                           information out of the excel spreadsheet
        :type nodes_data: dict
        :param busd: dictionary containing the buses of the energysystem
        :type busd: dict

        :return: - **om** (oemof.solph.Model) - solved oemof model

        Christian Klemm - christian.klemm@fh-muenster.de
    """

    import logging
    import math

    # add nodes and flows to energy system
    logging.info(
        '   ' + "******************************************************"
        + "***")
    logging.info('   ' + 'Create Energy System...')

    # creation of a least cost model from the energy system
<<<<<<< HEAD
    om = oemof.solph.Model(energy_system)
    # Optimization against a second parameter
    if (str(nodes_data['energysystem']['constraint costs /(CU)'][0]) != 'x' and
          str(nodes_data['energysystem']['constraint costs /(CU)'][0]) != 'None'):
        om = constraint(om, int(nodes_data['energysystem']
                                ['constraint costs /(CU)']))
    # limit for two given outflows e.g area_competition
    om = competition_constraint(om, nodes_data, energy_system)
    
=======
    om = solph.Model(energy_system)
    if (str(nodes_data['energysystem']['constraint costs /(CU)'][0]) != 'x' and
          str(nodes_data['energysystem']['constraint costs /(CU)'][0]) != 'None'):
        if str(nodes_data['energysystem']['constraint costs /(CU)'][0]) \
                == 'inf':
            limit = math.inf
        else:
            limit = float(nodes_data['energysystem']['constraint costs /(CU)'])
        om = constraint_optimization_against_two_values(om, limit)


>>>>>>> aa2e17cc
    for j, z in nodes_data['links'].iterrows():
        for i, b in om.flows.keys():
            # searching for the output-flows of the link labeled
            # z['label']
            if isinstance(i, solph.custom.Link) and str(i) == z['label']:
                # check if the link is undirected and ensure that the
                # solver has to invest the same amount on both
                # directions
                if z['(un)directed'] == 'undirected':
                    p = energy_system.groups[z['label']]
                    solph.constraints.equate_variables(
                        om,
                        om.InvestmentFlow.invest[p, busd[z['bus_1']]],
                        om.InvestmentFlow.invest[p, busd[z['bus_2']]]
                    )
                # check if the link is directed and ensure that the
                # solver does not invest on the second direction
                elif z['(un)directed'] == 'directed':
                    p = energy_system.groups[z['label']]
                    om.InvestmentFlow.invest[p, busd[z['bus_2']]] = 0
<<<<<<< HEAD
    
    logging.info('   '+"******************************************************"
                 + "***")
    logging.info('   '+"Starting Optimization with CBC-Solver")
    
=======

    logging.info(
        '   ' + "******************************************************"
        + "***")
    logging.info('   ' + "Starting Optimization with CBC-Solver")

>>>>>>> aa2e17cc
    # solving the linear problem using the given solver
    om.solve(solver='cbc', cmdline_options={"threads": num_threads})
    return om<|MERGE_RESOLUTION|>--- conflicted
+++ resolved
@@ -54,7 +54,6 @@
 
     return om
 
-<<<<<<< HEAD
 def competition_constraint(om, nd, energy_system):
     """
         The outflow_competition method is used to optimise the sum of
@@ -112,13 +111,8 @@
     
     return om
 
-
-def least_cost_model(energy_system, num_threads, nodes_data, busd):
-=======
-
 def least_cost_model(energy_system: solph.EnergySystem, num_threads: int,
                      nodes_data: dict, busd: dict) -> solph.Model:
->>>>>>> aa2e17cc
     """
         Solves a given energy system model.
         Solves a given energy system for least costs and returns the
@@ -150,17 +144,6 @@
     logging.info('   ' + 'Create Energy System...')
 
     # creation of a least cost model from the energy system
-<<<<<<< HEAD
-    om = oemof.solph.Model(energy_system)
-    # Optimization against a second parameter
-    if (str(nodes_data['energysystem']['constraint costs /(CU)'][0]) != 'x' and
-          str(nodes_data['energysystem']['constraint costs /(CU)'][0]) != 'None'):
-        om = constraint(om, int(nodes_data['energysystem']
-                                ['constraint costs /(CU)']))
-    # limit for two given outflows e.g area_competition
-    om = competition_constraint(om, nodes_data, energy_system)
-    
-=======
     om = solph.Model(energy_system)
     if (str(nodes_data['energysystem']['constraint costs /(CU)'][0]) != 'x' and
           str(nodes_data['energysystem']['constraint costs /(CU)'][0]) != 'None'):
@@ -170,9 +153,11 @@
         else:
             limit = float(nodes_data['energysystem']['constraint costs /(CU)'])
         om = constraint_optimization_against_two_values(om, limit)
+   
+    # limit for two given outflows e.g area_competition
+    om = competition_constraint(om, nodes_data, energy_system)
 
 
->>>>>>> aa2e17cc
     for j, z in nodes_data['links'].iterrows():
         for i, b in om.flows.keys():
             # searching for the output-flows of the link labeled
@@ -193,20 +178,13 @@
                 elif z['(un)directed'] == 'directed':
                     p = energy_system.groups[z['label']]
                     om.InvestmentFlow.invest[p, busd[z['bus_2']]] = 0
-<<<<<<< HEAD
-    
-    logging.info('   '+"******************************************************"
-                 + "***")
-    logging.info('   '+"Starting Optimization with CBC-Solver")
-    
-=======
 
     logging.info(
         '   ' + "******************************************************"
         + "***")
     logging.info('   ' + "Starting Optimization with CBC-Solver")
 
->>>>>>> aa2e17cc
+
     # solving the linear problem using the given solver
     om.solve(solver='cbc', cmdline_options={"threads": num_threads})
     return om