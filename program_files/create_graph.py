--- conflicted
+++ resolved
@@ -179,7 +179,6 @@
                 elif i == "transformers":
                     dot.node(b["output"], shape="ellipse", fontsize="10")
                     dot.edge(b[bus[i][0]], label)
-<<<<<<< HEAD
                     dot.edge(label, b['output'])
                     if b['output2'] not in [0, 'None', 'none']:
                         dot.node(b['output2'], shape='ellipse', fontsize="10")
@@ -188,13 +187,6 @@
                         dot.node(b['input2'], shape='ellipse', fontsize="10")
                         dot.edge(b['input2'], label)
                     if b['transformer type'] == 'compression_heat_transformer':
-=======
-                    dot.edge(label, b["output"])
-                    if b["output2"] not in [0, "None", "none"]:
-                        dot.node(b["output2"], shape="ellipse", fontsize="10")
-                        dot.edge(label, b["output2"])
-                    if b["transformer type"] == "compression_heat_transformer":
->>>>>>> 4543c5d2
                         # consideration of mode of operation
                         if b["mode"] == "heat_pump":
                             temp = "_low_temp"
