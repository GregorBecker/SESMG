from graphviz import Digraph
import os

def create_graph(filepath: str, nodes_data: dict, show: bool, legend=False):
    """
        Visualizes the energy system as graph.

        Creates, using the library Graphviz, a graph containing all
        components and connections from "nodes_data" and returns this as
        a PNG file.

        :param filepath: path where the PNG-result shall be saved
        :type filepath: str
        :param nodes_data: dictionary containing data from excel
                           scenario file.
        :type nodes_data: dict
        :param legend: specifies, whether a legend will be added to the
                       graph or not
        :type legend: bool

        Christian Klemm - christian.klemm@fh-muenster.de
    """
    
    def linebreaks(text: str):
        """
            Adds linebreaks a given string.

            Function which adds a line break to strings every ten
            characters. Up to four strings are added.

            :param text: string to which line breaks will be added
            :type text: str

            Christian Klemm - christian.klemm@fh-muenster.de
        """
        text_length = len(text)
        if text_length > 10:
            text = str(text[0:9] + "-\n" + text[9:])
        if text_length > 20:
            text = str(text[0:21] + "-\n" + text[21:])
        if text_length > 30:
            text = str(text[0:33] + "-\n" + text[33:])
        if text_length > 40:
            text = str(text[0:45] + "-\n" + text[45:])
        return text
    
    # Defines the location of Graphviz as path necessary for windows
    os.environ["PATH"] += \
        os.pathsep + 'C:\\Program Files (x86)\\Graphviz2.38\\bin'
    # Creates the Directed-Graph
    dot = Digraph(format='png')
    # Creates a Legend if Legend = True
    if legend:
        shape = {'Bus': ['ellipse'], 'Source': ['trapezium'],
                 'Sink': ['invtrapezium'], 'Transformer\nLinks': ['box'],
                 'Storage': ['box']}
        for i in shape.keys():
            dot.node(i, shape=shape[i][0], fontsize="10", fixedsize='shape',
                     width='1.1', height='0.6',
                     style='dashed' if i == 'Storage' else '')
    shapes = {'sources': ['trapezium'], 'sinks': ['invtrapezium'],
              'transformers': ['box'], 'storages': ['box'],
              'links': ['box']}
<<<<<<< HEAD
    bus = {'buses': ['label'], 'sources': ['output'], 'sinks': ['input'],
           'transformers': ['input'], 'storages': ['bus'], 'links': ['bus1']}
    for i in bus.keys():
=======
    bus = {'buses': ['label'], 'sources': ['output'], 'demand': ['input'],
           'transformers': ['input'], 'storages': ['bus'], 'links': ['bus_1']}
    # sets checklist for fill in variables
    checklist = ['X', 'x', '', '0', 'None', 'none', 'nan']
    for i in components:
>>>>>>> 4c3ff42c
        for j, b in nodes_data[i].iterrows():
            if b['active']:
                # sets component label
                label = b['label']
                if i == 'buses':
                    if b['shortage']:
                        label = b['label'] + '_shortage'
                    elif b['excess']:
                        label = b['label'] + '_excess'
                label = linebreaks(label)
                if i != 'buses':
                    dot.node(label, shape=shapes[i][0], fontsize="10",
                             fixedsize='shape', width='1.1', height='0.6',
                             style='dashed' if i == 'storages' else '')
                    if i == 'sources':
                        # Creates graph elements for solar heat
<<<<<<< HEAD
                        if b['technology'] == "solar_thermal_flat_plate" or \
                                b['technology'] == "CSP":
=======
                        if str(b['input']) not in checklist:
>>>>>>> 4c3ff42c
                            # creates additional transformer
                            transformer = b['label'] + '_collector'
                            transformer = linebreaks(transformer)
                            dot.node(transformer, shape='box', fontsize="10",
                                     fixedsize='shape', width='1.1',
                                     height='0.6')
                            # creates additional bus
                            c_bus = b['label'] + '_bus'
<<<<<<< HEAD
                            c_bus=linebreaks(c_bus)
                            dot.node(c_bus, shape='ellipse', fontsize="10")
                            # Adds edge for transformer, source and bus
                            # to the graph
=======
                            c_bus = linebreaks(c_bus)
                            dot.node(c_bus, shape='ellipse', fontsize="10")
                            # Adds edge for transformer, source and bus to the
                            # graph
>>>>>>> 4c3ff42c
                            dot.edge(b['input'], transformer)
                            dot.edge(c_bus, transformer)
                            dot.edge(transformer, b['output'])
                            dot.edge(label, c_bus)
                else:
                    if b['shortage']:
                        dot.node(label, shape='trapezium', fontsize="10",
                                 fixedsize='shape', width='1.1', height='0.6')
                        
                    if b['excess'] and not b['shortage']:
                        dot.node(label, shape='invtrapezium', fontsize="10",
                                 fixedsize='shape', width='1.1', height='0.6')
                # creates bus nodes
                dot.node(b[bus[i][0]], shape='ellipse', fontsize="10")
                if i == 'links':
                    dot.node(b['bus2'], shape='ellipse')
                # creates edges
                if i == 'sinks' or i == 'storages' or i == 'links' \
                        or (i == 'buses' and b['excess']
                            and not b['shortage']):
                    dot.edge(b[bus[i][0]], label)
<<<<<<< HEAD
                if (i == 'sources' and (b['technology'] not in
                                        ["solar_thermal_flat_plate", "CSP"])) \
=======
                if (i == 'sources' and str(b['input']) in checklist) \
>>>>>>> 4c3ff42c
                        or i == 'storages' or (i == 'buses' and b['shortage']):
                    dot.edge(label, b[bus[i][0]])
                if i == 'links':
                    dot.edge(label, b['bus2'])
                    if b['(un)directed'] == 'undirected':
                        dot.edge(b['bus2'], label)
                        dot.edge(label, b['bus1'])
                elif i == 'transformers':
                    dot.node(b['output'], shape='ellipse', fontsize="10")
                    dot.edge(b[bus[i][0]], label)
                    dot.edge(label, b['output'])
                    if b['output2'] not in [0, 'None', 'none']:
                        dot.node(b['output2'], shape='ellipse', fontsize="10")
                        dot.edge(label, b['output2'])
<<<<<<< HEAD
                    if b['transformer type'] == 'compression_heat_transformer':
=======
                    if str(b['mode']) not in checklist:
>>>>>>> 4c3ff42c
                        # consideration of mode of operation
                        if b['mode'] == 'heat_pump':
                            temp = '_low_temp'
                        elif b['mode'] == 'chiller':
                            temp = '_high_temp'
                        # creates label for source and bus depending on mode
                        cmpr_abs_source = label + temp + '_source'
                        cmpr_abs_bus = label + temp + '_bus'
                        # Linebreaks, so that the labels fit the boxes
                        cmpr_abs_source = linebreaks(cmpr_abs_source)
                        cmpr_abs_bus = linebreaks(cmpr_abs_bus)
                        # Adds a second input and a heat source (node and edge)
<<<<<<< HEAD
                        # for compression heat transformers
=======
                        # for compression and absorption heat transformers
>>>>>>> 4c3ff42c
                        dot.node(cmpr_abs_bus,
                                 shape='ellipse',
                                 fontsize="10")
                        dot.edge(cmpr_abs_bus, label)
                        dot.node(cmpr_abs_source, shape='trapezium',
                                 fontsize="10",
                                 fixedsize='shape', width='1.1', height='0.6')
                        dot.edge(cmpr_abs_source, cmpr_abs_bus)
                elif i == 'buses':
                    if b['excess'] and b['shortage']:
                        label = b['label'] + '_excess'
                        label = linebreaks(label)
                        dot.node(label, shape='invtrapezium', fontsize="10",
                                 fixedsize='shape', width='1.1', height='0.6')
                        dot.node(b[bus[i][0]], shape='ellipse', fontsize="10")
                        dot.edge(b[bus[i][0]], label)
    dot.render(filepath + '/graph.gv', view=show)<|MERGE_RESOLUTION|>--- conflicted
+++ resolved
@@ -61,17 +61,9 @@
     shapes = {'sources': ['trapezium'], 'sinks': ['invtrapezium'],
               'transformers': ['box'], 'storages': ['box'],
               'links': ['box']}
-<<<<<<< HEAD
     bus = {'buses': ['label'], 'sources': ['output'], 'sinks': ['input'],
            'transformers': ['input'], 'storages': ['bus'], 'links': ['bus1']}
     for i in bus.keys():
-=======
-    bus = {'buses': ['label'], 'sources': ['output'], 'demand': ['input'],
-           'transformers': ['input'], 'storages': ['bus'], 'links': ['bus_1']}
-    # sets checklist for fill in variables
-    checklist = ['X', 'x', '', '0', 'None', 'none', 'nan']
-    for i in components:
->>>>>>> 4c3ff42c
         for j, b in nodes_data[i].iterrows():
             if b['active']:
                 # sets component label
@@ -88,12 +80,8 @@
                              style='dashed' if i == 'storages' else '')
                     if i == 'sources':
                         # Creates graph elements for solar heat
-<<<<<<< HEAD
                         if b['technology'] == "solar_thermal_flat_plate" or \
                                 b['technology'] == "CSP":
-=======
-                        if str(b['input']) not in checklist:
->>>>>>> 4c3ff42c
                             # creates additional transformer
                             transformer = b['label'] + '_collector'
                             transformer = linebreaks(transformer)
@@ -102,17 +90,9 @@
                                      height='0.6')
                             # creates additional bus
                             c_bus = b['label'] + '_bus'
-<<<<<<< HEAD
                             c_bus=linebreaks(c_bus)
                             dot.node(c_bus, shape='ellipse', fontsize="10")
-                            # Adds edge for transformer, source and bus
-                            # to the graph
-=======
-                            c_bus = linebreaks(c_bus)
-                            dot.node(c_bus, shape='ellipse', fontsize="10")
-                            # Adds edge for transformer, source and bus to the
-                            # graph
->>>>>>> 4c3ff42c
+                            # Adds edge for transformer, source and bus to the graph
                             dot.edge(b['input'], transformer)
                             dot.edge(c_bus, transformer)
                             dot.edge(transformer, b['output'])
@@ -134,12 +114,8 @@
                         or (i == 'buses' and b['excess']
                             and not b['shortage']):
                     dot.edge(b[bus[i][0]], label)
-<<<<<<< HEAD
                 if (i == 'sources' and (b['technology'] not in
                                         ["solar_thermal_flat_plate", "CSP"])) \
-=======
-                if (i == 'sources' and str(b['input']) in checklist) \
->>>>>>> 4c3ff42c
                         or i == 'storages' or (i == 'buses' and b['shortage']):
                     dot.edge(label, b[bus[i][0]])
                 if i == 'links':
@@ -154,11 +130,7 @@
                     if b['output2'] not in [0, 'None', 'none']:
                         dot.node(b['output2'], shape='ellipse', fontsize="10")
                         dot.edge(label, b['output2'])
-<<<<<<< HEAD
                     if b['transformer type'] == 'compression_heat_transformer':
-=======
-                    if str(b['mode']) not in checklist:
->>>>>>> 4c3ff42c
                         # consideration of mode of operation
                         if b['mode'] == 'heat_pump':
                             temp = '_low_temp'
@@ -171,11 +143,7 @@
                         cmpr_abs_source = linebreaks(cmpr_abs_source)
                         cmpr_abs_bus = linebreaks(cmpr_abs_bus)
                         # Adds a second input and a heat source (node and edge)
-<<<<<<< HEAD
-                        # for compression heat transformers
-=======
-                        # for compression and absorption heat transformers
->>>>>>> 4c3ff42c
+                        # for compressionand absorption heat transformers
                         dot.node(cmpr_abs_bus,
                                  shape='ellipse',
                                  fontsize="10")
