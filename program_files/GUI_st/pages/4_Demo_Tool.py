"""
    jtock - jan.tockloth@fh-muenster.de
    GregorBecker - gregor.becker@fh-muenster.de
    chrklemm - christian.klemm@fh-muenster.de
"""

import os
import openpyxl
import glob
import streamlit as st
import pandas as pd
from PIL import Image
from program_files.preprocessing.Spreadsheet_Energy_System_Model_Generator \
    import sesmg_main
from program_files.GUI_st.GUI_st_global_functions import \
    st_settings_global, read_markdown_document, import_GUI_input_values_json

# Import GUI help comments from the comment json and safe as a dict
GUI_helper = import_GUI_input_values_json(
    os.path.dirname(os.path.dirname(__file__)) + "/GUI_st_help_comments.json")

# creating global model run mode dict
mode_dict = {
    "monetary": ["Total System Costs", "Total Constraint Costs"],
    "emissions": ["Total Constraint Costs", "Total System Costs"],
}

# creating global input values dict
input_values_dict = {}

# define main path to SESMG main folder
mainpath_mf = os.path.dirname(os.path.dirname(
    os.path.dirname(os.path.dirname(__file__))))
# define main path to SESMG program files folder
mainpath_pf = os.path.join(mainpath_mf, "program_files")
# define main path to SESMG results/demo folder
mainpath_rdf = os.path.join(mainpath_mf, "results", "demo")

# setting initial session state for mdoel run
if "state_submitted_demo_run" not in st.session_state:
    st.session_state["state_submitted_demo_run"] = "not done"


def dt_input_sidebar():
    """
        Creating the demotool input values in the sidebar.

        :return: **input_values_dict** (dict) - Dict of input values from the \
            GUI sidebar
    """

    with st.sidebar.form("Simulation input"):

        # input value for model run name
        st.text_input(label="Name",
                      value="")

        # input value for photovoltaics
        input_values_dict["input_pv"] = st.number_input(
            label="Photovoltaic in kW",
            min_value=0,
            max_value=10000,
            step=1)

        # input value for solar thermal
        input_values_dict["input_st"] = st.number_input(
            label="Solar Thermal in kW",
            min_value=0,
            max_value=27700,
            step=1)

        # input value for air source heat pump
        input_values_dict["input_ashp"] = st.number_input(
            label="Air source heat pump in kW",
            min_value=0,
            max_value=5000,
            step=1)

        # input value for ground coupled heat pump
        input_values_dict["input_gchp"] = st.number_input(
            label="Ground coupled heat pump in kW",
            min_value=0,
            max_value=5000,
            step=1)

        # input value for central thermal storage
        input_values_dict["input_battery"] = st.number_input(
            label="Battery in kWh",
            min_value=0,
            max_value=10000,
            step=1,
            help=GUI_helper["demo_ni_kw_kwh"])

        # input value for decentral thermal storage
        input_values_dict["input_dcts"] = st.number_input(
            label="Thermal Storage (decentral) in kWh",
            min_value=0,
            max_value=10000,
            step=1,
            help=GUI_helper["demo_ni_kw_kwh"])

        # selectbox for the scize of the District Heating Network
        input_dh = st.selectbox(
            label="District Heating Network",
            options=["No District Heating Network","urban", "sub-urban", "rural"],
            help=GUI_helper["demo_sb_heat_network_chp"])

        # the for-loop iterates through each item in 'cases' and sets  the value for each parameter in a separate input values dictionary.
        #If input_dh is equal to the name of the option in cases, then the values for the input parameters in input_values_dict are taken from the params dictionary. Otherwise, the values are set to zero.

        if input_dh == "No District Heating Network":
            input_values_dict["input_chp_urban"] = 0
            input_values_dict["input_dh_urban"] = 0
            input_values_dict["input_chp_sub_urban"] = 0
            input_values_dict["input_dh_sub_urban"] = 0
            input_values_dict["input_chp_rural"] = 0
            input_values_dict["input_dh_rural"] = 0

        if input_dh == "urban":
            input_values_dict["input_chp_urban"] = 1
            input_values_dict["input_dh_urban"] = 1
            input_values_dict["input_chp_sub_urban"] = 0
            input_values_dict["input_dh_sub_urban"] = 0
            input_values_dict["input_chp_rural"] = 0
            input_values_dict["input_dh_rural"] = 0

        if input_dh == "sub-urban":
            input_values_dict["input_chp_urban"] = 1
            input_values_dict["input_dh_urban"] = 1
            input_values_dict["input_chp_sub_urban"] = 1
            input_values_dict["input_dh_sub_urban"] = 1
            input_values_dict["input_chp_rural"] = 0
            input_values_dict["input_dh_rural"] = 0

        if input_dh == "rural":
            input_values_dict["input_chp_urban"] = 1
            input_values_dict["input_dh_urban"] = 1
            input_values_dict["input_chp_sub_urban"] = 1
            input_values_dict["input_dh_sub_urban"] = 1
            input_values_dict["input_chp_rural"] = 1
            input_values_dict["input_dh_rural"] = 1


        input_values_dict["input_criterion"] = st.select_slider(
            label="Optimization Criterion",
            options=("monetary", "emissions"))

        st.form_submit_button(label="Start Simulation",
                              on_click=change_state_submitted_demo_run)

        if st.form_submit_button:
            return input_values_dict

    return None


def execute_sesmg_demo(demo_file, demo_results, mode):
    """
        Excecutes the optimization algorithm.

        :param demo_file:
        :type demo_file:
        :param demo_results:
        :type demo_results:
        :param mode: optimization criterion which is chosen in the GUI
        :type mode: str
    """

    # activate criterion switch if run is optimized to its emissions
    if mode == "emissions":
        criterion_switch = True
    else:
        criterion_switch = False
        
    # run sesmg main function with reduced / fixed input options
    sesmg_main(
        model_definition_file=demo_file,
        result_path=demo_results,
        num_threads=1,
        timeseries_prep=["None", "None", "None", "None", 0],
        graph=False,
        criterion_switch=criterion_switch,
        xlsx_results=False,
        console_results=False,
        solver="cbc",
        cluster_dh=False,
        district_heating_path=""
    )

    # reset st.session_state["state_submitted_demo_run"] to stop rerun when
    # switching to Demo Tool multipage again
    st.session_state["state_submitted_demo_run"] = "not done"


def create_demo_model_definition(mode):
    """
        Modifies demo model definition.

        :param mode: optimization criterion which is chosen in the GUI
        :type mode: str
    """

    xfile = openpyxl.load_workbook(
        mainpath_pf
        + "/demo_tool/v0.4.0_demo_model_definition/demo_model_definition.xlsx",
        data_only=True)

    # PHOTOVOLTAICS
    sheet = xfile["sources"]
    sheet["I3"] = input_values_dict["input_pv"]
    sheet["J3"] = input_values_dict["input_pv"]
    # SOLAR THERMAL
    sheet["I5"] = input_values_dict["input_st"]
    sheet["J5"] = input_values_dict["input_st"]
    # BATTERY
    sheet = xfile["storages"]
    sheet["N3"] = input_values_dict["input_battery"]
    sheet["O3"] = input_values_dict["input_battery"]
    # THERMAL STORAGE
    sheet["N5"] = input_values_dict["input_dcts"]
    sheet["O5"] = input_values_dict["input_dcts"]
    # GCHP
    sheet = xfile["transformers"]
    sheet["L7"] = input_values_dict["input_gchp"]
    sheet["M7"] = input_values_dict["input_gchp"]
    # ASHP
    sheet["L8"] = input_values_dict["input_ashp"]
    sheet["M8"] = input_values_dict["input_ashp"]

    # THERMAL STORAGE
    # sheet = xfile["storages"]
    # sheet["C4"] = input_values_dict["input_dh"]
    # sheet["N4"] = input_values_dict["input_cts"]
    # sheet["O4"] = input_values_dict["input_cts"]

    # DISTRICT HEATING AND CHP
    sheet = xfile["links"]
    sheet["C3"] = input_values_dict["input_dh_urban"]
    sheet["C4"] = input_values_dict["input_dh_sub_urban"]
    sheet["C5"] = input_values_dict["input_dh_rural"]
    sheet = xfile["transformers"]
    sheet["C4"] = input_values_dict["input_chp_urban"]
    sheet["C5"] = input_values_dict["input_chp_sub_urban"]
    sheet["C6"] = input_values_dict["input_chp_rural"]


    # check if /demo exists in results direcotry
    if mainpath_rdf \
            not in glob.glob(os.path.join(mainpath_mf, "results", "*")):
        # create /results/demo directory
        os.mkdir(path=os.path.join(mainpath_rdf))
        
    # safe motified xlsx file in the results/demo folder
    xfile.save(os.path.join(mainpath_rdf, "model_definition.xlsx"))

    # run sesmg DEMO version
    execute_sesmg_demo(
        demo_file=mainpath_rdf + r"/model_definition.xlsx",
        demo_results=mainpath_rdf,
        mode=input_values_dict["input_criterion"])


def show_demo_run_results(mode):
    """
        Loading and displaying demo run results.
    """

    # load summary.csv from results/demo /emissions or /monetary folder
    # which was replaced with the model run above
    df_summary = pd.read_csv(mainpath_rdf + r"/summary.csv")

    # change dimension of the values to Mio.€/a and t/a
    annual_costs = float(df_summary[mode_dict.get(mode)[0]] / 1000000)

    annual_emissions = float(df_summary[mode_dict.get(mode)[1]] / 1000000)

    # calculate relative change refered to the status quo
    # costs in Mio.€/a
    stat_quo_costs = 13.68616781
    # emissions in t/a
    stat_quo_emissions = 17221.43690357
    # relative values as str
    rel_result_costs = \
        str(round((annual_costs-stat_quo_costs) / stat_quo_costs * 100, 2)) \
        + " %"
    rel_result_emissions = \
        str(round(
            (annual_emissions-stat_quo_emissions) /
            stat_quo_emissions * 100, 2)) \
        + " %"

    # Display and import simulated cost values from summary dataframe
    st.subheader("Your solution:")
    # create metrics
    cost1, cost2 = st.columns(2)
    cost1.metric(
        label="Annual Costs in Mil. €",
        value=round(annual_costs, 2),
        delta=rel_result_costs,
        delta_color="inverse")
    cost2.metric(
        label="Annual Costs in t",
        value=round(annual_emissions, 2),
        delta=rel_result_emissions,
        delta_color="inverse")


def demo_start_page():
    """
        Start page text for the demo tool.
    """
    # import markdown text from GUI files
    imported_markdown = read_markdown_document(
        document_path="docs/GUI_texts/demo_tool_text.md",
        folder_path=f'{"docs/images/manual/DemoTool/*"}')

    # show markdown text
    st.markdown(''.join(imported_markdown), unsafe_allow_html=True)

    img = "docs/images/manual/DemoTool/demo_system_graph.png"
    st.image(img, caption="", width=500)

    # import markdown tables from GUI files
    imported_markdown = read_markdown_document(
        document_path="docs/GUI_texts/demo_tool_tables.md",
        folder_path=f'{"docs/images/manual/DemoTool/*"}')

    # show markdown text
    st.markdown(''.join(imported_markdown), unsafe_allow_html=True)

<<<<<<< HEAD
    img = "docs/images/manual/DemoTool/district_heating_network.png"
    st.image(img, caption="", width=500)
=======
    # model_demands = [
    #     ["Electricity", "14 000 000 kWh/a", "h0 Load Profile"],
    #     ["Heat", "52 203 000 kWh/a", "EFH Load Profile"]]

    # model_prices = [
    #     ["Gas Import", "6.29 ct/kWh", "?"],
    #     ["Electricity Import", "31.22 ct/kWh", "366 g/kWh"],
    #     ["Electricity Export", "- 6.8 ct/kWh", "- 27 g/kWh"]]

    model_demands_price = [
        ["Electricity", "14 000 000 kWh/a", "h0 Load Profile",
         "Gas Import", "6.29 ct/kWh",],
        ["Heat", "52 203 000 kWh/a", "EFH Load Profile",
         "Electricity Import", "31.22 ct/kWh", "366 g/kWh"],
        ["", "", "",
         "Electricity Export", "- 6.8 ct/kWh", "- 27 g/kWh"]]

    model_parameter = [
        # ['Windturbines': '2 000 000 €/MW, 8 g/kWh, 20 a, max. 29.7 MW'],
        ["Photovoltaics", "1 070 000 €/MW",
         "27 g/kWh", "20 a", "max. 10 MW", ""],
        ["Solar Thermal", "846 000 €/MW",
         "12 g/kWh", "20 a", "max. 27.7 MW", ""],
        ["Battery", "1 000 000 €/MWh",
         "3.96 kg/(kWh * a) (invest)", "20 a", "max. 10 MWh", ""],
        ["Gas Heating", "1 005 000 €/MW",
         "232g/kWh", "18 a", "endless", "0.92 %"],
        ["Combindes Heat and Power Plant", "760 000 €/MW(el.)",
         "308 g/kWh(el), 265 g/kWh(th.)", "20 a", "endless",],
        ["Ground-coupled Heatpump", "1 444 000 €/MW",
         "8 g/kWh", "20 a", "max. 5 MW", ""],
        # ["Thermal Storage", "35 000 €/MWh",
        #  "743 g/(kWh * a)", "20 a", "3 % loss /d"],
        ["Thermal Storage (decentral)", "49 000 €/MWh",
         "604g/(kWh * a) (invest)", "20 a", "max. 10 MWh", "3 % loss /d"],
        ["District Heating", "86 000 000 €", "", "40 a", "binary", "15 % loss"],
        # ["HEATPUMP", "22 ct/kWh", "366 g/kWh"],
        # ["Air Source Heat Pump", "1 318 000 €/MW", "12g/kWh", "18 a"],
    ]

    # stdf1, stdf2 = st.columns(2)
    # # display dataframe for model demands
    # stdf1.dataframe(data=pd.DataFrame(
    #     data=model_demands,
    #     columns=["Energy Form", "Demand", "Usage Pattern"]))

    # # display dataframe for specific import & export cots
    # stdf2.dataframe(data=pd.DataFrame(
    #     data=model_prices,
    #     columns=["Energy Form", "Specific Costs", "Specific Emissions"]))

    st.subheader("Energy Demands and Import / Export Costs")
    st.dataframe(data=pd.DataFrame(
        data=model_demands_price,
        columns=["Energy Demand", "Demand", "Usage Pattern",
                 "Energy Form", "Specific Costs", "Specific Emissions"]))

    # display dataframe for technology parameter
    st.subheader("Technology Parameters")
    st.dataframe(data=pd.DataFrame(
        data=model_parameter,
        columns=["Technology", "Specific Costs", "Specific Emissions",
                 "Design Lifetime", "Investment Capacity",
                 "Additional Information"]))
>>>>>>> 670bd17e


def change_state_submitted_demo_run():
    """
        Setup session state for the demo run form-submit as an \
            change event as on-click to switch the state.
    """
    st.session_state["state_submitted_demo_run"] = "done"


# run demo application
# initialize global streamlit settings
st_settings_global()

# run demotool input sidebar
input_values_dict = dt_input_sidebar()

# creating main demo tool
# loading start page
demo_start_page()


# show results after submit button was clicked
if st.session_state["state_submitted_demo_run"] == "done":
    # create demo model definition and start model run
    create_demo_model_definition(mode=input_values_dict["input_criterion"])
    # show generated results
    show_demo_run_results(mode=input_values_dict["input_criterion"])<|MERGE_RESOLUTION|>--- conflicted
+++ resolved
@@ -328,75 +328,9 @@
     # show markdown text
     st.markdown(''.join(imported_markdown), unsafe_allow_html=True)
 
-<<<<<<< HEAD
+
     img = "docs/images/manual/DemoTool/district_heating_network.png"
     st.image(img, caption="", width=500)
-=======
-    # model_demands = [
-    #     ["Electricity", "14 000 000 kWh/a", "h0 Load Profile"],
-    #     ["Heat", "52 203 000 kWh/a", "EFH Load Profile"]]
-
-    # model_prices = [
-    #     ["Gas Import", "6.29 ct/kWh", "?"],
-    #     ["Electricity Import", "31.22 ct/kWh", "366 g/kWh"],
-    #     ["Electricity Export", "- 6.8 ct/kWh", "- 27 g/kWh"]]
-
-    model_demands_price = [
-        ["Electricity", "14 000 000 kWh/a", "h0 Load Profile",
-         "Gas Import", "6.29 ct/kWh",],
-        ["Heat", "52 203 000 kWh/a", "EFH Load Profile",
-         "Electricity Import", "31.22 ct/kWh", "366 g/kWh"],
-        ["", "", "",
-         "Electricity Export", "- 6.8 ct/kWh", "- 27 g/kWh"]]
-
-    model_parameter = [
-        # ['Windturbines': '2 000 000 €/MW, 8 g/kWh, 20 a, max. 29.7 MW'],
-        ["Photovoltaics", "1 070 000 €/MW",
-         "27 g/kWh", "20 a", "max. 10 MW", ""],
-        ["Solar Thermal", "846 000 €/MW",
-         "12 g/kWh", "20 a", "max. 27.7 MW", ""],
-        ["Battery", "1 000 000 €/MWh",
-         "3.96 kg/(kWh * a) (invest)", "20 a", "max. 10 MWh", ""],
-        ["Gas Heating", "1 005 000 €/MW",
-         "232g/kWh", "18 a", "endless", "0.92 %"],
-        ["Combindes Heat and Power Plant", "760 000 €/MW(el.)",
-         "308 g/kWh(el), 265 g/kWh(th.)", "20 a", "endless",],
-        ["Ground-coupled Heatpump", "1 444 000 €/MW",
-         "8 g/kWh", "20 a", "max. 5 MW", ""],
-        # ["Thermal Storage", "35 000 €/MWh",
-        #  "743 g/(kWh * a)", "20 a", "3 % loss /d"],
-        ["Thermal Storage (decentral)", "49 000 €/MWh",
-         "604g/(kWh * a) (invest)", "20 a", "max. 10 MWh", "3 % loss /d"],
-        ["District Heating", "86 000 000 €", "", "40 a", "binary", "15 % loss"],
-        # ["HEATPUMP", "22 ct/kWh", "366 g/kWh"],
-        # ["Air Source Heat Pump", "1 318 000 €/MW", "12g/kWh", "18 a"],
-    ]
-
-    # stdf1, stdf2 = st.columns(2)
-    # # display dataframe for model demands
-    # stdf1.dataframe(data=pd.DataFrame(
-    #     data=model_demands,
-    #     columns=["Energy Form", "Demand", "Usage Pattern"]))
-
-    # # display dataframe for specific import & export cots
-    # stdf2.dataframe(data=pd.DataFrame(
-    #     data=model_prices,
-    #     columns=["Energy Form", "Specific Costs", "Specific Emissions"]))
-
-    st.subheader("Energy Demands and Import / Export Costs")
-    st.dataframe(data=pd.DataFrame(
-        data=model_demands_price,
-        columns=["Energy Demand", "Demand", "Usage Pattern",
-                 "Energy Form", "Specific Costs", "Specific Emissions"]))
-
-    # display dataframe for technology parameter
-    st.subheader("Technology Parameters")
-    st.dataframe(data=pd.DataFrame(
-        data=model_parameter,
-        columns=["Technology", "Specific Costs", "Specific Emissions",
-                 "Design Lifetime", "Investment Capacity",
-                 "Additional Information"]))
->>>>>>> 670bd17e
 
 
 def change_state_submitted_demo_run():
