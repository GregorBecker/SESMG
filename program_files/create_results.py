"""
    Functions for returning optimization results in several forms.

    Contributor:
        Christian Klemm - christian.klemm@fh-muenster.de
"""

import logging
import pandas as pd
from oemof import solph
from matplotlib import pyplot as plt
import os


def xlsx(nodes_data: dict, optimization_model: solph.Model, filepath: str):
    """
        Returns model results as xlsx-files.
        Saves the in- and outgoing flows of every bus of a given,
        optimized energy system as .xlsx file
    
        :param nodes_data: dictionary containing data from excel
                           scenario file
        :type nodes_data: dict
        :param optimization_model: optimized energy system
        :type optimization_model: oemof.solph.model
        :param filepath: path, where the results will be stored
        :type filepath: str
        :return: - **results** (.xlsx) - xlsx files containing in and \
                   outgoing flows of the energy systems' buses.

        Christian Klemm - christian.klemm@fh-muenster.de
    """
    results = solph.processing.results(optimization_model)

    # Writes a spreadsheet containing the input and output flows into
    # every bus of the energy system for every timestep of the
    # timesystem
    for i, b in nodes_data['buses'].iterrows():
        if b['active']:
            file_path = \
                os.path.join(filepath, 'results_' + b['label'] + '.xlsx')
            node_results = solph.views.node(results, b['label'])
            df = node_results['sequences']
            df.head(2)
            with pd.ExcelWriter(file_path) as writer:  # doctest: +SKIP
                df.to_excel(writer, sheet_name=b['label'])
            # returns logging info
            logging.info('   ' + 'Results saved as xlsx for ' + b['label'])


def charts(nodes_data: dict, optimization_model: solph.Model,
           energy_system: solph.EnergySystem):
    """
        Plots model results.
    
        Plots the in- and outgoing flows of every bus of a given,
        optimized energy system

        :param nodes_data: dictionary containing data from excel
                            scenario file
        :type nodes_data: dict
        :param optimization_model: optimized energy system
        :type optimization_model: oemof.solph.Model
        :param energy_system: original (unoptimized) energy system
        :type energy_system: oemof.solph.Energysystem
        :return: - **plots** (matplotlib.plot) plots displaying in \
                   and outgoing flows of the energy systems' buses.

        Christian Klemm - christian.klemm@fh-muenster.de
    """
    # rename variables
    esys = energy_system
    results = solph.processing.results(optimization_model)

    for i, b in nodes_data['buses'].iterrows():
        if b['active']:
            logging.info('   ' + "******************************************"
                         + "***************")
            logging.info('   ' + 'RESULTS: ' + b['label'])

            bus = solph.views.node(results, b['label'])
            logging.info('   ' + bus['sequences'].sum())
            fig, ax = plt.subplots(figsize=(10, 5))
            bus['sequences'].plot(ax=ax)
            ax.legend(loc='upper center', prop={'size': 8},
                      bbox_to_anchor=(0.5, 1.4), ncol=2)
            fig.subplots_adjust(top=0.7)
            plt.show()

    esys.results['main'] = solph.processing.results(optimization_model)
    esys.results['meta'] = solph.processing.meta_results(optimization_model)
    esys.dump(dpath=None, filename=None)


class Results:
    """
        Class for preparing Plotly results and logging the results of
        Cbc-Solver
    """
    results = None
    esys = None

    def get_flow(self, comp_label: str, comp_type: str):
        """
            Calculates the flow and performance of the given component,
            then logs it in the output and returns it to the statistics
            method.

            :param comp_label: label of component to be calculated
            :type comp_label: str
            :param comp_type: type of component to be calculated
            :type comp_type: str
            :returns: - **flow_sum** (Dataframe) - sum of the of the \
                        calculated flow
                      - **flow_max** (Dataframe) - maximum of the \
                        calculated flow
                      - **df_component** (Dataframe) - \
                        component_performance (input or output)
        """
        logging.info('   ' + comp_label)
        # creates component by component_label
        component = solph.views.node(self.results, comp_label)
        # reads the flows of the given component
        flow_sum = component['sequences'].sum()
        flow_max = component['sequences'].max()
        # sets the performance of the given component
        component_performance = component['sequences'].columns.values
        df_component1 = component['sequences'][component_performance[0]]
        # Dictionary for the information of components to be logged
        comp_log = {'demand': [0, 0, 'Total Energy Demand: '],
                    'source': [0, 0, 'Total Energy Input: ']}
        if comp_type == 'demand' or comp_type == 'source':
            logging.info('   ' + comp_log[comp_type][2]
                         + str(round(flow_sum[[comp_log[comp_type][0]]
                                              [comp_log[comp_type][1]]], 2))
                         + 'kWh')
        if comp_type == 'source':
            logging.info('   ' + 'Max. Capacity: '
                         + str(round(flow_max[[0][0]], 2)) + ' kW')
        # returns the parameters to the statistics method
        if comp_type == 'demand' or comp_type == 'source' \
                or comp_type == 'shortage':
            return flow_sum[[0][0]], df_component1
        elif comp_type == 'link' or comp_type == 'storage':
            return flow_sum, flow_max, component['sequences']

    def get_investment(self, component, comp_type: str) -> [float, float]:
        """
            Calculates the investment to be made and the resulting
            periodical costs.

            :param component: one component of the energy system with \
                              'max. investment' > 0
            :type component: Dataframe
            :param comp_type: type of the component to be calculated
            :type comp_type: str

            :raise SystemError: comes up if the comp_type is not defined

            :returns:
                - **component_investment** (float) - investment to be \
                                                     made
                - **periodical_costs** (float) - periodic_costs \
                                                 resulting from the \
                                                 investment decision
        """
        component_node = self.esys.groups[component['label']]
        # defines bus_node for different components
        if comp_type == 'source':
            bus_node = self.esys.groups[component['output']]
        elif comp_type == 'solar_heat':
            label = component['label'] + '_bus'
            bus_node = self.esys.groups[label]
        elif comp_type == 'storage':
            bus_node = None
        elif comp_type == 'link':
            bus_node = self.esys.groups[component['bus_2']]
        else:
            raise SystemError('Wrong type chosen!')
        # sets component investment
        component_investment = \
            (self.results[component_node, bus_node]
             ['scalars']['invest'])
        if comp_type == 'solar_heat':
            # considers area conversion factor on investment for
            # solar heat sources
            component_investment = \
                component_investment / \
                component['Conversion Factor /(sqm/kW) (Solar Heat)']
        # returns logging info
        logging.info('   ' + 'Investment Capacity: '
                     + str(round(component_investment, 2)) + ' kW')
        if comp_type == 'storage':
            # calculates the periodical costs
            periodical_costs = (component['periodical costs /(CU/(kWh a))'] *
                                component_investment)
        else:
            # calculates the periodical costs
            periodical_costs = (component['periodical costs /(CU/(kW a))'] *
                                component_investment)
        # logs periodical costs in system output
        logging.info('   ' + 'Periodical costs: '
                     + str(round(periodical_costs, 2))
                     + ' cost units p.a.')
        return component_investment, periodical_costs

    def statistics(self, nodes_data: dict, optimization_model: solph.Model,
                   energy_system: solph.EnergySystem, result_path: str):
        """
<<<<<<< HEAD
        Returns a list of all defined components with the following
        information:
        
        component   |   information
        ----------------------------------------------------------------
        sinks       |   Total Energy Demand
        sources     |   Total Energy Input, Max. Capacity,
                        Variable Costs, Periodical Costs,
                        Electricity Input (Solar Heat only),
        transformers|   Total Energy Output, Max. Capacity,
                        Variable Costs, Investment Capacity,
                        Periodical Costs
        storages    |   Energy Output, Energy Input, Max. Capacity,
                        Total variable costs, Investment Capacity,
                        Periodical Costs
        links       |   Total Energy Output
        
        Furthermore, a list of recommended investments is printed.
        ----
        Keyword arguments:
        
            nodes_data : obj:'dict'
               -- dictionary containing data from excel scenario file
        
            optimization_model
                -- optimized energy system
        
            energy_system : obj:
                -- original (unoptimized) energy system
            
            result_path : obj: 'str'
                -- Path where the results are saved.
        ----
        @ Christian Klemm - christian.klemm@fh-muenster.de, 05.03.2020
=======
            Returns a list of all defined components with the following
            information:

            +------------+----------------------------------------------+
            |component   |   information                                |
            +------------+----------------------------------------------+
            |sinks       |   Total Energy Demand                        |
            +------------+----------------------------------------------+
            |sources     |   Total Energy Input, Max. Capacity,         |
            |            |   Variable Costs, Periodical Costs           |
            +------------+----------------------------------------------+
            |transformers|   Total Energy Output, Max. Capacity,        |
            |            |   Variable Costs, Investment Capacity,       |
            |            |   Periodical Costs                           |
            +------------+----------------------------------------------+
            |storages    |   Energy Output, Energy Input, Max. Capacity,|
            |            |   Total variable costs, Investment Capacity, |
            |            |   Periodical Costs                           |
            +------------+----------------------------------------------+
            |links       |   Total Energy Output                        |
            +------------+----------------------------------------------+

            Furthermore, a list of recommended investments is printed.

            :param nodes_data: dictionary containing data from excel \
                               scenario file
            :type nodes_data: dict
            :param optimization_model: optimized energy system
            :type optimization_model: oemof.solph.Model
            :param energy_system: original (unoptimized) energy system
            :type energy_system: oemof.solph.Energysystem
            :param result_path: Path where the results are saved.
            :type result_path: str

            Christian Klemm - christian.klemm@fh-muenster.de
>>>>>>> 2e0b81c3
        """

        # renames input variables
        nd = nodes_data
        self.esys = energy_system
        om = optimization_model
        self.results = solph.processing.results(om)
        # columns of list of components
        columns = ['ID', 'type', 'input 1/kWh', 'input 2/kWh', 'output 1/kWh',
                   'output 2/kWh', 'capacity/kW', 'variable costs/CU',
                   'periodical costs/CU', 'investment/kW', 'constraints/CU']
        # sets checklist for fill in variables
        checklist = ['X', 'x', '', '0', 'None', 'none', 'nan']

        df_list_of_components = pd.DataFrame(columns=columns)
        df_result_table = pd.DataFrame()
        log_end = \
            '   ' + '--------------------------------------------------------'

        ###################
        # Analyze Results #
        ###################
        total_usage = 0
        total_demand = 0
        total_costs = 0
        total_periodical_costs = 0
        total_constraint_costs = 0
        investments_to_be_made = {}
        # logs the next type of components(sinks)
        log("SINKS********")
        # creates and returns results for sinks defined in the
        # sinks-sheet of the input spreadsheet
        for i, comp in nd['demand'].iterrows():
            if comp['active']:
                # gets the flow for the given sink
                (flow_sum, df_demand) = self.get_flow(comp['label'], 'demand')
                total_demand = total_demand + flow_sum
                df_result_table[comp['label']] = df_demand
                # adds the sink to the list of components
                df_list_of_components = \
                    df_list_of_components.append(
                        pd.DataFrame([[comp['label'], 'sink',
                                       round(flow_sum, 2), '---', '---', '---',
                                       round(df_demand.max(), 2), '---', '---',
                                       '---','---']], columns=columns))
                # returns logging info
                logging.info(log_end)
        # creates and returns results for excess buses defined in the
        # buses-sheet of the input spreadsheet (excess sinks)
        for i, comp in nd['buses'].iterrows():
            if comp['active']:
                if comp['excess']:
                    (flow_sum, df_excess) = \
                        self.get_flow(comp['label'] + '_excess', 'demand')
                    total_usage = total_usage + flow_sum
                    # calculates the total variable costs of the sink
                    variable_costs = comp['excess costs /(CU/kWh)'] * flow_sum
                    # adds the variable costs to the total_costs variable
                    total_costs = total_costs + variable_costs
                    # calculates the constraint costs
                    constraint_costs = \
                        flow_sum * comp['variable excess constraint costs /(CU/kWh)']
                    total_constraint_costs += constraint_costs
                    df_result_table[comp['label'] + '_excess'] = df_excess
                    # adds the bus to the list of components
                    df_list_of_components = \
                        df_list_of_components.append(
                            pd.DataFrame([[comp['label'] + '_excess',
                                           'sink', round(flow_sum, 2), '---',
                                           '---', '---',
                                           round(df_excess.max(), 2),
                                           round(variable_costs, 2), '---',
                                           '---', round(constraint_costs,2)]],
                                           columns=columns))
                    # returns logging info
                    logging.info('   ' + 'Variable Costs: '
                                 + str(round(variable_costs, 2))
                                 + ' cost units')
                    logging.info(log_end)
        # logs the next type of components(sources)
        log("SOURCES******")
        # creates and returns results for sources defined in the
        # sources-sheet of the input spreadsheet
        for i, comp in nd['sources'].iterrows():
            if comp['active']:
                if str(comp['input']) in checklist:
                    (flow_sum, df_source) = self.get_flow(comp['label'], 'source')
                    # adds the flowsum to the total_usage variable
                    total_usage = total_usage + flow_sum
                    # Adds the components time series to the
                    # df_component_flows data frame for further usage
                    df_result_table[comp['label']] = df_source
                # creates and returns results if source is a solar thermal
                # collector (flat plate or concentrated)
                elif str(comp['input']) not in checklist:
                    # reference to transformer and solar bus component
                    transformer = comp['label'] + '_collector'
                    col_bus = comp['label'] + '_bus'
                    transformer_investment = 0
                    variable_costs = 0
                    periodical_costs = 0
                    # sets in- and output variables for solar heat transformer
                    # and logs results
                    (flow_sum_tf, flow_max, dfcomponent) = \
                        self.get_flow(transformer, 'link')
                    for index, value in flow_sum_tf.items():
                        if index == ((comp['input'], transformer), 'flow'):
                            input = value
                            df_input1 = dfcomponent[index]
                        elif index == ((col_bus, transformer), 'flow'):
                            input2 = value
                            # flow_sum = input2
                            df_input2 = dfcomponent[index]
                        elif index == ((transformer, comp['output']), 'flow'):
                            output1 = value
                            flow_sum = output1
                            df_output1 = dfcomponent[index]
                    logging.info('   ' + 'Input from '
                                 + comp['input'] + ': '
                                 + str(round(input, 2)) + ' kWh')
                    logging.info('   ' + 'Ambient Energy Input to '
                                 + transformer + ': '
                                 + str(round(input2, 2)) + ' kWh')
                    logging.info('   ' + 'Energy Output to '
                                 + comp['output'] + ': '
                                 + str(round(output1, 2)) + ' kWh')
                    total_usage = total_usage + output1
                    # Adds the components time series for solar heat sources
                    # to the df_component_flows data frame for further usage
                    df_result_table[comp['label'] + '_el_input'] = df_input1
                    df_result_table[comp['label'] + '_solar_input'] = df_input2
                    df_result_table[comp['label'] + '_heat_output'] =\
                        df_output1
                # continues, if the model decided to take a investment
                # decision for this source
                constraint_costs = \
                    flow_sum * comp['variable constraint costs /(CU/kWh)']

                if comp['max. investment capacity /(kW)'] > 0:
                    # sources except solar heat
                    if str(comp['input']) in checklist:
                        # gets the investment for the given source
                        (component_investment, periodical_costs) = \
                            self.get_investment(comp, 'source')
                        # adds the investment to the investments_to_be_made
                        # list
                        investments_to_be_made[comp['label']] = \
                            (str(round(component_investment, 2)) + ' kW')
                    # solar heat sources
                    elif str(comp['input']) not in checklist:
                        # gets the investment for the given source
                        (component_investment, periodical_costs) = \
                            self.get_investment(comp, 'solar_heat')
                        # adds the investment to the investments_to_be_made
                        # list
                        investments_to_be_made[comp['label']] = \
                            (str(round(component_investment, 2)) + ' kW')

                    if component_investment > 0:
                        total_periodical_costs = (total_periodical_costs
                                                  + periodical_costs)
                        investments_to_be_made[comp['label']] = \
                            (str(round(component_investment, 2))
                             + ' kW; ' + str(round(periodical_costs, 2))
                             + ' cost units (p.a.)')
                        constraint_costs += \
                            component_investment \
                            * comp['periodical constraint costs /(CU/(kW a))']
                else:
                    periodical_costs = 0
                    component_investment = 0
                total_constraint_costs += constraint_costs
                # Calculates Variable Costs, adds it to the total_cost
                # variable and returns logging info
                variable_costs = comp['variable costs /(CU/kWh)'] * flow_sum
                total_costs = total_costs + variable_costs
                logging.info('   ' + 'Variable costs: '
                             + str(round(variable_costs, 2)) + ' cost units')
                # adds the source to the list of components (except solar heat)
                if str(comp['input']) in checklist:
                    df_list_of_components = \
                        df_list_of_components.append(
                            pd.DataFrame([[comp['label'], 'source', '---',
                                           '---', round(df_source.sum(), 2),
                                           '---', round(df_source.max(), 2),
                                           round(variable_costs, 2),
                                           round(periodical_costs, 2),
                                           round(component_investment, 2),
                                           round(constraint_costs, 2)]],
                                         columns=columns))
                # adds solar heat sources to the list of components
                if str(comp['input']) not in checklist:
                    df_list_of_components = \
                        df_list_of_components.append(
                            pd.DataFrame([[transformer, 'source',
                                           round(input, 2), round(input2, 2),
                                           round(output1, 2), '---',
                                           round(df_input2.max(), 2),
                                           round(variable_costs, 2),
                                           round(periodical_costs, 2),
                                           round(component_investment, 2),
                                           round(constraint_costs, 2)]],
                                         columns=columns))
                logging.info(log_end)
        for i, comp in nd['buses'].iterrows():
            if comp['active']:
                if comp['shortage']:
                    (flow_sum, df_shortage) = \
                        self.get_flow(comp['label'] + '_shortage', 'shortage')
                    total_usage = total_usage + flow_sum
                    constraint_costs = \
                        flow_sum * comp['variable shortage constraint costs /(CU/kWh)']
                    total_constraint_costs += constraint_costs
                    # Variable Costs
                    variable_costs = \
                        comp['shortage costs /(CU/kWh)'] * flow_sum
                    total_costs = total_costs + variable_costs
                    logging.info('   ' + 'Variable Costs: '
                                 + str(round(variable_costs, 2))
                                 + ' cost units')
                    # adds the bus to the list of components
                    df_list_of_components = \
                        df_list_of_components.append(
                            pd.DataFrame([[comp['label'] + '_shortage',
                                           'source', '---', '---',
                                           round(flow_sum, 2), '---',
                                           round(df_shortage.max(), 2),
                                           round(variable_costs, 2), '---',
                                           '---', round(constraint_costs, 2)]],
                                           columns=columns))
                    df_result_table[comp['label'] + '_shortage'] = df_shortage
                    logging.info(log_end)
        # logs the next type of components
        log("TRANSFORMERS*")
        for i, comp in nd['transformers'].iterrows():
            variable_costs = 0
            max_transformer_flow = 0
            constraint_costs = 0
            if comp['active']:
                (flow_sum, flow_max, dfcomponent) = \
                    self.get_flow(comp['label'], 'link')
                for index, value in flow_sum.items():
                    if index == ((comp['input'], comp['label']), 'flow'):
                        input = value
                        df_input1 = dfcomponent[index]
                    elif index == ((comp['label'] + '_low_temp' + '_bus',
                                    comp['label']), 'flow'):
                        input2 = value
                        df_input2 = dfcomponent[index]
                    elif index == ((comp['label'] + '_high_temp' + '_bus',
                                    comp['label']), 'flow'):
                        input2 = value
                        df_input2 = dfcomponent[index]
                    elif index == ((comp['label'], comp['output']), 'flow'):
                        output1 = value
                        df_output1 = dfcomponent[index]
                    elif index == ((comp['label'], comp['output2']), 'flow'):
                        output2 = value
                        df_output2 = dfcomponent[index]
                for index, value in flow_max.items():
                    if index == ((comp['label'], comp['output']), 'flow'):
                        max_transformer_flow = value
                if comp['transformer type'] == 'GenericTransformer' or \
                        comp['transformer type'] == 'GenericCHP':
                    if comp['output2'] != 'None':
                        logging.info('   '
                                     + 'Total Energy Output to '
                                     + comp['output'] + ': '
                                     + str(round(output1, 2)) + ' kWh')
                        output = comp['output2']
                    else:
                        output = comp['output']
                    logging.info('   '
                                 + 'Total Energy Output to ' + output + ':'
                                 + str(round(
                                            (output2 if
                                             output == comp['output2']
                                             else output1), 2)) + ' kWh')

                elif comp['transformer type'] == 'ExtractionTurbineCHP':
                    logging.info('   ' + 'WARNING: ExtractionTurbineCHP are'
                                 ' currently not a part of this model '
                                 'generator, but will be added later.')
                # sets logging info for compression or absorption heat
                # transformers
                elif str(comp['mode']) not in checklist:
                    logging.info('   ' + 'Electricity Energy Input to '
                                 + comp['label'] + ': '
                                 + str(round(input, 2)) + ' kWh')
                    if comp['transformer type'] == \
                            'absorption_heat_transformer':
                        logging.info('   ' + 'Heat Input to '
                                     + comp['label'] + ': '
                                     + str(round(input2, 2)) + ' kWh')
                    if comp['transformer type'] == \
                            'compression_heat_transformer':
                        logging.info('   ' + 'Ambient Energy Input to '
                                     + comp['label'] + ': '
                                     + str(round(input2, 2)) + ' kWh')
                    logging.info('   ' + 'Total Energy Output to '
                                 + comp['output'] + ': '
                                 + str(round(output1, 2)) + ' kWh')

                elif comp['transformer type'] == 'OffsetTransformer':
                    logging.info('   ' + 'WARNING: OffsetTransformer are '
                                 + 'currently not a part of this model '
                                 + 'generator, but will be added later.')

                logging.info('   ' + 'Max. Capacity: '
                             + str(round(max_transformer_flow, 2)) + ' kW')
                if comp['output2'] != 'None':
                    variable_costs = (comp['variable output costs 2 /(CU/kWh)']
                                      * df_output2.sum())
                    constraint_costs += \
                        output2 * comp['variable output constraint costs 2 /(CU/kWh)']
                    total_costs = total_costs + variable_costs
                variable_costs += (comp['variable input costs /(CU/kWh)']
                                   * df_input1.sum())
                constraint_costs += \
                    output1 * comp['variable output constraint costs /(CU/kWh)']
                constraint_costs += \
                    input * comp['variable input constraint costs /(CU/kWh)']
                variable_costs += \
                    (comp['variable output costs /(CU/kWh)']
                     * df_output1.sum())
                total_costs += variable_costs
                logging.info('   ' + 'Variable Costs: '
                             + str(round(variable_costs, 2)) + ' cost units')

                # Investment Capacity
                if comp['max. investment capacity /(kW)'] > 0:
                    # gets investment for given transformer
                    (transformer_investment, periodical_costs) = \
                        self.get_investment(comp, 'source')
                    logging.info('   ' + 'Investment Capacity: '
                                 + str(round(transformer_investment, 2))
                                 + ' kW')
                else:
                    transformer_investment = 0

                # Periodical Costs
                if transformer_investment > 0:
                    # max investment capacity * periodical costs
                    periodical_costs = (comp['periodical costs /(CU/(kW a))']
                                        * transformer_investment)
                    total_periodical_costs = (total_periodical_costs
                                              + periodical_costs)
                    investments_to_be_made[comp['label']] = \
                        (str(round(transformer_investment, 2)) + ' kW; '
                         + str(round(periodical_costs, 2))
                         + ' cost units (p.a.)')
                    constraint_costs += \
                        transformer_investment\
                        * comp['periodical constraint costs /(CU/(kW a))']
                else:
                    periodical_costs = 0
                total_constraint_costs += constraint_costs
                logging.info('   ' + 'Periodical costs (p.a.): '
                             + str(round(periodical_costs, 2))
                             + ' cost units p.a.')
                if comp['transformer type'] == 'GenericTransformer':
                    df_result_table[comp['label'] + '_input1'] = df_input1
                    df_result_table[comp['label'] + '_output1'] = df_output1
                    if comp['output2'] == 'None':
                        # adds Generic transformer with one given
                        # outputs to the list of components
                        df_list_of_components = \
                            df_list_of_components.append(
                                pd.DataFrame([[comp['label'], 'transformer',
                                               round(input, 2), '---',
                                               round(output1, 2), '---',
                                               round(df_input1.max(), 2),
                                               round(variable_costs, 2),
                                               round(periodical_costs, 2),
                                               round(transformer_investment, 2),
                                               round(constraint_costs, 2)]],
                                               columns=columns))
                    else:
                        # adds Generic transformer with two given
                        # outputs to the list of components
                        df_result_table[comp['label'] + '_output2'] = \
                            df_output2
                        df_list_of_components = \
                            df_list_of_components.append(
                                pd.DataFrame([[comp['label'], 'transformer',
                                               round(input, 2), '---',
                                               round(output1, 2),
                                               round(output2, 2),
                                               round(df_input1.max(), 2),
                                               round(variable_costs, 2),
                                               round(periodical_costs, 2),
                                               round(transformer_investment, 2),
                                               round(constraint_costs, 2)]],
                                               columns=columns))
                # adds compression or absorption heat transformer to the
                # list of results
                elif str(comp['mode']) not in checklist:
                    df_result_table[comp['label'] + '_el_input'] = df_input1
                    if comp['transformer type'] ==\
                            'absorption_heat_transformer':
                        df_result_table[comp['label'] + '_heat_input'] =\
                            df_input2
                    if comp['transformer type'] ==\
                            'compression_heat_transformer':
                        df_result_table[comp['label'] + '_ambient_input'] =\
                            df_input2
                    if comp['mode'] == 'chiller':
                        df_result_table[comp['label'] + '_cooling_output'] =\
                            df_output1
                    if comp['mode'] == 'heat_pump':
                        df_result_table[comp['label'] + '_heat_output'] =\
                            df_output1
                    # adds compression or absorption heat transformer to the
                    # list of components
                    df_list_of_components = \
                        df_list_of_components.append(
                            pd.DataFrame([[comp['label'], 'transformer',
                                           round(input, 2), round(input2, 2),
                                           round(output1, 2), '---',
                                           round(df_output1.max(), 2),
                                           round(variable_costs, 2),
                                           round(periodical_costs, 2),
                                           round(transformer_investment, 2),
                                           round(constraint_costs, 2)]],
                                           columns=columns))

                elif comp['transformer type'] == 'GenericCHP':
                    # adds genericchp transformer to the list of
                    # components
                    df_result_table[comp['label'] + '_input'] = df_input1
                    df_result_table[comp['label'] + '_output1'] = df_output1
                    df_result_table[comp['label'] + '_output2'] = df_output2
                    df_list_of_components = \
                        df_list_of_components.append(
                            pd.DataFrame([[comp['label'], 'transformer',
                                           round(input, 2), '---',
                                           round(output1, 2),
                                           round(output2, 2),
                                           round(df_output1.max(), 2),
                                           round(variable_costs, 2),
                                           round(periodical_costs, 2),
                                           round(transformer_investment, 2),
                                           round(constraint_costs, 2)]],
                                           columns=columns))
                logging.info(log_end)
        # logs the next type of components
        log("STORAGES*****")
        for i, comp in nd['storages'].iterrows():
            if comp['active']:
                # gets component flow and performance for given storages
                (flow_sum, flow_max, dfcomponent) = \
                    self.get_flow(comp['label'], 'link')
                for index, value in flow_sum.items():
                    if index == ((comp['bus'], comp['label']), 'flow'):
                        input = value
                        df_input = dfcomponent[index]
                    elif index == ((comp['label'], comp['bus']), 'flow'):
                        output = value
                        df_output = dfcomponent[index]
                    elif index == ((comp['label'], 'None'), 'storage_content'):
                        df_capacity = dfcomponent[index]
                for index, value in flow_max.items():
                    if index == ((comp['label'], 'None'), 'storage_content'):
                        maxcapacity = value
                logging.info('   ' + 'Energy Output from ' + comp['label'] + ':'
                             + str(round(output, 2)) + 'kWh')
                logging.info('   ' + 'Energy Input to ' + comp['label'] + ': '
                             + str(round(input, 2)) + ' kWh')
                constraint_costs = \
                    comp['variable input constraint costs /(CU/kWh)'] * input
                constraint_costs += \
                    comp['variable output constraint costs /(CU/kWh)'] * output
                variable_costs = comp['variable input costs'] * input
                variable_costs += comp['variable output costs'] * output
                logging.info('   ' + 'Total variable costs for: '
                             + str(round(variable_costs, 2))
                             + ' cost units')
                total_costs = total_costs + variable_costs
                # Investment Capacity
                if comp['max. investment capacity /(kWh)'] > 0:
                    # gets investment and periodical cost for given
                    # storage
                    (storage_investment, periodical_costs) = \
                        self.get_investment(comp, 'storage')
                else:
                    # if no investment decision has been taken
                    storage_investment = 0
                    periodical_costs = 0
                # Periodical Costs
                if storage_investment \
                        > float(comp['existing capacity /(kWh)']):
                    total_periodical_costs = (total_periodical_costs
                                              + periodical_costs)
                    investments_to_be_made[comp['label']] = \
                        (str(round(storage_investment, 2)) + ' kWh; '
                         + str(round(periodical_costs, 2)) +
                         ' cost units (p.a.)')
                    constraint_costs += \
                        comp['periodical constraint costs /(CU/(kWh a))'] \
                        * storage_investment
                total_constraint_costs += constraint_costs
                df_list_of_components = \
                    df_list_of_components.append(
                        pd.DataFrame([[comp['label'], 'storage',
                                       round(input, 2), '---',
                                       round(output, 2), '---',
                                       round(maxcapacity, 2),
                                       round(variable_costs, 2),
                                       round(periodical_costs, 2),
                                       round(storage_investment, 2),
                                       round(constraint_costs, 2)]],
                                     columns=columns))
                df_result_table[comp['label'] + '_capacity'] = df_capacity
                df_result_table[comp['label'] + '_input'] = df_input
                df_result_table[comp['label'] + '_output'] = df_output
                logging.info(log_end)
        # logs the next type of components (links
        log("LINKS********")
        for i, comp in nd['links'].iterrows():
            variable_costs = 0
            constraint_costs = 0
            if comp['active']:
                (flow_sum, flow_max, dfcomponent) = \
                    self.get_flow(comp['label'], 'link')
                for index, value in flow_sum.items():
                    if index == ((comp['bus_1'], comp['label']), 'flow'):
                        df_linkinput1 = dfcomponent[index]
                    elif index == ((comp['bus_2'], comp['label']), 'flow'):
                        df_linkinput2 = dfcomponent[index]
                    elif index == ((comp['label'], comp['bus_1']), 'flow'):
                        output2 = value
                        df_linkoutput2 = dfcomponent[index]
                    elif index == ((comp['label'], comp['bus_2']), 'flow'):
                        output1 = value
                        df_linkoutput1 = dfcomponent[index]
                for index, value in flow_max.items():
                    if index == ((comp['label'], comp['bus_1']), 'flow'):
                        outputmax1 = value
                    elif index == ((comp['label'], comp['bus_2']), 'flow'):
                        outputmax2 = value
                if comp['(un)directed'] == 'directed':
                    logging.info('   ' + 'Total Energy Output to '
                                 + comp['bus_2'] + ': '
                                 + str(round(output1, 2)) + ' kWh')
                    logging.info('   ' + 'Max. Capacity to ' + comp['bus_2']
                                 + ': ' + str(round(outputmax2, 2)) + ' kW')
                else:
                    logging.info('   ' + 'Total Energy Output to '
                                 + comp['bus_2'] + ': '
                                 + str(round(output1, 2)) + ' kWh')
                    logging.info('   ' + 'Total Energy Output to '
                                 + comp['bus_1'] + ': '
                                 + str(round(output2, 2)) + ' kWh')
                    logging.info('   ' + 'Max. Capacity to ' + comp['bus_2']
                                 + ': ' + str(round(outputmax2, 2)) + ' kW')
                    logging.info('   ' + 'Max. Capacity to ' + comp['bus_1']
                                 + ': ' + str(round(outputmax1, 2)) + ' kW')
                    variable_costs += \
                        comp['variable output costs /(CU/kWh)'] \
                        * output2
                    constraint_costs += \
                        comp['variable constraint costs /(CU/kWh)'] * output2
                variable_costs += \
                    comp['variable output costs /(CU/kWh)'] * output1
                constraint_costs = \
                    comp['variable constraint costs /(CU/kWh)'] * output1

                total_costs = total_costs + variable_costs
                logging.info('   ' + 'Variable Costs: '
                             + str(round(variable_costs, 2))
                             + ' cost units')

                # Investment Capacity
                if comp['max. investment capacity /(kW)'] > 0:
                    # get investment for the given link
                    (link_investment, periodical_costs) = \
                        self.get_investment(comp, 'link')
                else:
                    # if no investment decision has been taken
                    link_investment = 0
                    periodical_costs = 0

                # Periodical Costs
                if link_investment > 0:
                    constraint_costs += \
                        (comp['periodical constraint costs /(CU/(kW a))']
                         * link_investment)
                    total_periodical_costs = \
                        (total_periodical_costs + periodical_costs)
                    investments_to_be_made[comp['label']] = \
                        (str(round(link_investment, 2)) + ' kW; '
                         + str(round(periodical_costs, 2))
                         + ' cost units (p.a.)')
                total_constraint_costs += constraint_costs
                df_result_table[comp['label'] + '_input1'] = df_linkinput1
                df_result_table[comp['label'] + '_output1'] = df_linkoutput1
                if comp['(un)directed'] == 'directed':
                    df_list_of_components = \
                        df_list_of_components.append(
                            pd.DataFrame([[comp['label'], 'link',
                                           round(df_linkinput1.sum(), 2),
                                           '---',
                                           round(df_linkoutput1.sum(), 2),
                                           '---',
                                           round(df_linkinput1.max(), 2),
                                           round(variable_costs, 2),
                                           round(periodical_costs, 2),
                                           round(link_investment, 2),
                                           round(constraint_costs, 2)]],
                                         columns=columns))
                else:
                    df_result_table[comp['label'] + '_input2'] = df_linkinput2
                    df_result_table[comp['label'] + '_output2'] = \
                        df_linkoutput2
                    df_list_of_components = \
                        df_list_of_components.append(
                            pd.DataFrame([[comp['label'], 'link',
                                           round(df_linkinput1.sum(), 2),
                                           round(df_linkinput2.sum(), 2),
                                           round(df_linkoutput1.sum(), 2),
                                           round(df_linkoutput2.sum(), 2),
                                           round(max(df_linkinput1.max(),
                                                     df_linkinput2.max()), 2),
                                           round(variable_costs, 2),
                                           round(periodical_costs, 2),
                                           round(link_investment, 2),
                                           round(constraint_costs, 2)]],
                                         columns=columns))
            logging.info(log_end)
        log("SUMMARY")
        meta_results = solph.processing.meta_results(om)
        meta_results_objective = meta_results['objective']
        logging.info('   ' + 'Total System Costs:             '
                     + str(round(meta_results_objective, 1))
                     + ' cost units')
        logging.info('   ' + 'Total Constraint Costs:         '
                     + str(round(total_constraint_costs)) + ' cost units')
        logging.info('   ' + 'Total Variable Costs:           '
                     + str(round(total_costs)) + ' cost units')
        logging.info('   ' + 'Total Periodical Costs (p.a.):  '
                     + str(round(total_periodical_costs))
                     + ' cost units p.a.')
        logging.info('   ' + 'Total Energy Demand:            '
                     + str(round(total_demand)) + ' kWh')
        logging.info('   ' + 'Total Energy Usage:             '
                     + str(round(total_usage)) + ' kWh')
        logging.info('   ' + '------------------------------------------------'
                     + '---------')
        logging.info('   ' + 'Investments to be made:')

        investment_objects = list(investments_to_be_made.keys())
        # Importing timesystem parameters from the scenario
        ts = next(nd['energysystem'].iterrows())[1]
        temp_resolution = ts['temporal resolution']
        start_date = ts['start date']
        end_date = ts['end date']

        df_summary = pd.DataFrame([[start_date,
                                    end_date,
                                    temp_resolution,
                                    round(meta_results_objective, 2),
                                    round(total_constraint_costs, 2),
                                    round(total_costs, 2),
                                    round(total_periodical_costs, 2),
                                    round(total_demand, 2),
                                    round(total_usage, 2)
                                    ]],
                                  columns=['Start Date',
                                           'End Date',
                                           'Resolution',
                                           'Total System Costs',
                                           'Total Constraint Costs',
                                           'Total Variable Costs',
                                           'Total Periodical Costs',
                                           'Total Energy Demand',
                                           'Total Energy Usage'])
        for i in range(len(investment_objects)):
            logging.info('   ' + investment_objects[i] + ': '
                         + investments_to_be_made[investment_objects[i]])
        logging.info(
            '   ' + '-----------------------------------------------------'
            + '----')
        logging.info(
            '   ' + "*****************************************************"
            + "****\n")
        # Dataframes are exported as csv for further processing
        df_list_of_components.to_csv(result_path + '/components.csv',
                                     index=False)

        df_result_table = df_result_table.rename_axis('date')
        df_result_table.to_csv(result_path + '/results.csv')

        df_summary.to_csv(result_path + '/summary.csv', index=False)

        logging.info('   ' + 'Successfully prepared results...')

    def __init__(self, nodes_data: dict, optimization_model: solph.Model,
                 energy_system: solph.EnergySystem, result_path: str):
        """
            Inits the Results class for preparing Plotly results and
            logging the results of Cbc-Solver.
        """
        self.statistics(nodes_data, optimization_model, energy_system,
                        result_path)


def log(component: str):
    """
        Returns logging info for type of given components.

        :param component: component type
        :type component: str

    """
    # returns logging infos
    logging.info(
        '   ' + "********************************************************")
    logging.info(
        '   ' + "***" + component + "****************************************")
    logging.info(
        '   ' + "********************************************************")
    logging.info(
        '   ' + '--------------------------------------------------------')<|MERGE_RESOLUTION|>--- conflicted
+++ resolved
@@ -207,42 +207,6 @@
     def statistics(self, nodes_data: dict, optimization_model: solph.Model,
                    energy_system: solph.EnergySystem, result_path: str):
         """
-<<<<<<< HEAD
-        Returns a list of all defined components with the following
-        information:
-        
-        component   |   information
-        ----------------------------------------------------------------
-        sinks       |   Total Energy Demand
-        sources     |   Total Energy Input, Max. Capacity,
-                        Variable Costs, Periodical Costs,
-                        Electricity Input (Solar Heat only),
-        transformers|   Total Energy Output, Max. Capacity,
-                        Variable Costs, Investment Capacity,
-                        Periodical Costs
-        storages    |   Energy Output, Energy Input, Max. Capacity,
-                        Total variable costs, Investment Capacity,
-                        Periodical Costs
-        links       |   Total Energy Output
-        
-        Furthermore, a list of recommended investments is printed.
-        ----
-        Keyword arguments:
-        
-            nodes_data : obj:'dict'
-               -- dictionary containing data from excel scenario file
-        
-            optimization_model
-                -- optimized energy system
-        
-            energy_system : obj:
-                -- original (unoptimized) energy system
-            
-            result_path : obj: 'str'
-                -- Path where the results are saved.
-        ----
-        @ Christian Klemm - christian.klemm@fh-muenster.de, 05.03.2020
-=======
             Returns a list of all defined components with the following
             information:
 
@@ -278,7 +242,6 @@
             :type result_path: str
 
             Christian Klemm - christian.klemm@fh-muenster.de
->>>>>>> 2e0b81c3
         """
 
         # renames input variables
